--- conflicted
+++ resolved
@@ -242,11 +242,8 @@
 from .instagram import InstagramIE, InstagramUserIE
 from .internetvideoarchive import InternetVideoArchiveIE
 from .iprima import IPrimaIE
-<<<<<<< HEAD
 from .iqiyi import IqiyiIE
-=======
 from .ir90tv import Ir90TvIE
->>>>>>> a650110b
 from .ivi import (
     IviIE,
     IviCompilationIE
